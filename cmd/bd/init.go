package main

import (
	"context"
	"fmt"
	"os"
	"os/exec"
	"path/filepath"
	"strings"

	"github.com/fatih/color"
	"github.com/spf13/cobra"
	"github.com/steveyegge/beads/internal/storage/sqlite"
)

var initCmd = &cobra.Command{
	Use:   "init",
	Short: "Initialize bd in the current directory",
	Long: `Initialize bd in the current directory by creating a .beads/ directory
<<<<<<< HEAD
and database file. Optionally specify a custom issue prefix.

With --no-db: creates .beads/ directory and nodb_prefix.txt file instead of SQLite database.`,
	Run: func(cmd *cobra.Command, args []string) {
=======
and database file. Optionally specify a custom issue prefix.`,
	Run: func(cmd *cobra.Command, _ []string) {
>>>>>>> 8eca47c4
		prefix, _ := cmd.Flags().GetString("prefix")
		quiet, _ := cmd.Flags().GetBool("quiet")

		// Check BEADS_DB environment variable if --db flag not set
		// (PersistentPreRun doesn't run for init command)
		if dbPath == "" {
			if envDB := os.Getenv("BEADS_DB"); envDB != "" {
				dbPath = envDB
			}
		}

		if prefix == "" {
			// Auto-detect from directory name
			cwd, err := os.Getwd()
			if err != nil {
				fmt.Fprintf(os.Stderr, "Error: failed to get current directory: %v\n", err)
				os.Exit(1)
			}
			prefix = filepath.Base(cwd)
		}

		// Normalize prefix: strip trailing hyphens
		// The hyphen is added automatically during ID generation
		prefix = strings.TrimRight(prefix, "-")

		// Create database
		// Use global dbPath if set via --db flag or BEADS_DB env var, otherwise default to .beads/{prefix}.db
		initDBPath := dbPath
		if initDBPath == "" {
		 initDBPath = filepath.Join(".beads", prefix+".db")
		}
		
		// Determine if we should create .beads/ directory in CWD
		// Only create it if the database will be stored there
	cwd, err := os.Getwd()
		if err != nil {
		fmt.Fprintf(os.Stderr, "Error: failed to get current directory: %v\n", err)
		os.Exit(1)
	}
	
	localBeadsDir := filepath.Join(cwd, ".beads")
	initDBDir := filepath.Dir(initDBPath)
	
	// Convert both to absolute paths for comparison
	localBeadsDirAbs, err := filepath.Abs(localBeadsDir)
	if err != nil {
		localBeadsDirAbs = filepath.Clean(localBeadsDir)
	}
	initDBDirAbs, err := filepath.Abs(initDBDir)
	if err != nil {
		initDBDirAbs = filepath.Clean(initDBDir)
	}
	
	useLocalBeads := filepath.Clean(initDBDirAbs) == filepath.Clean(localBeadsDirAbs)
	
	if useLocalBeads {
		// Create .beads directory
		if err := os.MkdirAll(localBeadsDir, 0750); err != nil {
			fmt.Fprintf(os.Stderr, "Error: failed to create .beads directory: %v\n", err)
			os.Exit(1)
		}

		// Handle --no-db mode: create nodb_prefix.txt instead of database
		if noDb {
			prefixFile := filepath.Join(localBeadsDir, "nodb_prefix.txt")
			if err := os.WriteFile(prefixFile, []byte(prefix+"\n"), 0644); err != nil {
				fmt.Fprintf(os.Stderr, "Error: failed to write prefix file: %v\n", err)
				os.Exit(1)
			}

			// Create empty issues.jsonl file
			jsonlPath := filepath.Join(localBeadsDir, "issues.jsonl")
			if _, err := os.Stat(jsonlPath); os.IsNotExist(err) {
				if err := os.WriteFile(jsonlPath, []byte{}, 0644); err != nil {
					fmt.Fprintf(os.Stderr, "Error: failed to create issues.jsonl: %v\n", err)
					os.Exit(1)
				}
			}

			if !quiet {
				green := color.New(color.FgGreen).SprintFunc()
				cyan := color.New(color.FgCyan).SprintFunc()

				fmt.Printf("\n%s bd initialized successfully in --no-db mode!\n\n", green("✓"))
				fmt.Printf("  Mode: %s\n", cyan("no-db (JSONL-only)"))
				fmt.Printf("  Issues file: %s\n", cyan(jsonlPath))
				fmt.Printf("  Issue prefix: %s\n", cyan(prefix))
				fmt.Printf("  Issues will be named: %s\n\n", cyan(prefix+"-1, "+prefix+"-2, ..."))
				fmt.Printf("Run %s to get started.\n\n", cyan("bd --no-db quickstart"))
			}
			return
		}

		// Create .gitignore in .beads directory
		gitignorePath := filepath.Join(localBeadsDir, ".gitignore")
		gitignoreContent := `# SQLite databases
*.db
*.db-journal
*.db-wal
*.db-shm

# Daemon runtime files
daemon.log
daemon.pid
bd.sock

# Legacy database files
db.sqlite
bd.db

# Keep JSONL exports (source of truth for git)
!*.jsonl
`
			if err := os.WriteFile(gitignorePath, []byte(gitignoreContent), 0600); err != nil {
				fmt.Fprintf(os.Stderr, "Warning: failed to create .gitignore: %v\n", err)
				// Non-fatal - continue anyway
			}
		}
	
		// Ensure parent directory exists for the database
		if err := os.MkdirAll(initDBDir, 0750); err != nil {
		 fmt.Fprintf(os.Stderr, "Error: failed to create database directory %s: %v\n", initDBDir, err)
		 os.Exit(1)
		}
		
		store, err := sqlite.New(initDBPath)
		if err != nil {
			fmt.Fprintf(os.Stderr, "Error: failed to create database: %v\n", err)
			os.Exit(1)
		}

		// Set the issue prefix in config
		ctx := context.Background()
		if err := store.SetConfig(ctx, "issue_prefix", prefix); err != nil {
			fmt.Fprintf(os.Stderr, "Error: failed to set issue prefix: %v\n", err)
			_ = store.Close()
			os.Exit(1)
		}

		// Store the bd version in metadata (for version mismatch detection)
		if err := store.SetMetadata(ctx, "bd_version", Version); err != nil {
		fmt.Fprintf(os.Stderr, "Warning: failed to store version metadata: %v\n", err)
		// Non-fatal - continue anyway
		}

		// Check if git has existing issues to import (fresh clone scenario)
		issueCount, jsonlPath := checkGitForIssues()
		if issueCount > 0 {
		if !quiet {
		fmt.Fprintf(os.Stderr, "\n✓ Database initialized. Found %d issues in git, importing...\n", issueCount)
		}
		
		if err := importFromGit(ctx, initDBPath, store, jsonlPath); err != nil {
		if !quiet {
		fmt.Fprintf(os.Stderr, "Warning: auto-import failed: %v\n", err)
		fmt.Fprintf(os.Stderr, "Try manually: git show HEAD:%s | bd import -i /dev/stdin\n", jsonlPath)
		}
		// Non-fatal - continue with empty database
		} else if !quiet {
		fmt.Fprintf(os.Stderr, "✓ Successfully imported %d issues from git.\n\n", issueCount)
		}
}

if err := store.Close(); err != nil {
		fmt.Fprintf(os.Stderr, "Warning: failed to close database: %v\n", err)
}

// Skip output if quiet mode
if quiet {
		return
}

		green := color.New(color.FgGreen).SprintFunc()
		cyan := color.New(color.FgCyan).SprintFunc()
	yellow := color.New(color.FgYellow).SprintFunc()

		fmt.Printf("\n%s bd initialized successfully!\n\n", green("✓"))
		fmt.Printf("  Database: %s\n", cyan(initDBPath))
		fmt.Printf("  Issue prefix: %s\n", cyan(prefix))
		fmt.Printf("  Issues will be named: %s\n\n", cyan(prefix+"-1, "+prefix+"-2, ..."))
	
	// Check if we're in a git repo and hooks aren't installed
	if isGitRepo() && !hooksInstalled() {
		fmt.Printf("%s Git hooks not installed\n", yellow("⚠"))
		fmt.Printf("  Install git hooks to prevent race conditions between commits and auto-flush.\n")
		fmt.Printf("  Run: %s\n\n", cyan("./examples/git-hooks/install.sh"))
		
		// Prompt to install
		fmt.Printf("Install git hooks now? [Y/n] ")
		var response string
		_, _ = fmt.Scanln(&response) // ignore EOF on empty input
		response = strings.ToLower(strings.TrimSpace(response))
		
		if response == "" || response == "y" || response == "yes" {
			if err := installGitHooks(); err != nil {
				fmt.Fprintf(os.Stderr, "Error installing hooks: %v\n", err)
				fmt.Printf("You can install manually with: %s\n\n", cyan("./examples/git-hooks/install.sh"))
			} else {
				fmt.Printf("%s Git hooks installed successfully!\n\n", green("✓"))
			}
		}
	}
	
	fmt.Printf("Run %s to get started.\n\n", cyan("bd quickstart"))
	},
}

func init() {
	initCmd.Flags().StringP("prefix", "p", "", "Issue prefix (default: current directory name)")
	initCmd.Flags().BoolP("quiet", "q", false, "Suppress output (quiet mode)")
	rootCmd.AddCommand(initCmd)
}

// hooksInstalled checks if bd git hooks are installed
func hooksInstalled() bool {
	preCommit := filepath.Join(".git", "hooks", "pre-commit")
	postMerge := filepath.Join(".git", "hooks", "post-merge")
	
	// Check if both hooks exist
	_, err1 := os.Stat(preCommit)
	_, err2 := os.Stat(postMerge)
	
	if err1 != nil || err2 != nil {
		return false
	}
	
	// Verify they're bd hooks by checking for signature comment
	preCommitContent, err := os.ReadFile(preCommit)
	if err != nil || !strings.Contains(string(preCommitContent), "bd (beads) pre-commit hook") {
		return false
	}
	
	postMergeContent, err := os.ReadFile(postMerge)
	if err != nil || !strings.Contains(string(postMergeContent), "bd (beads) post-merge hook") {
		return false
	}
	
	return true
}

// installGitHooks runs the install script
func installGitHooks() error {
	// Find the install script
	installScript := filepath.Join("examples", "git-hooks", "install.sh")
	
	// Check if script exists
	if _, err := os.Stat(installScript); err != nil {
		return fmt.Errorf("install script not found at %s", installScript)
	}
	
	// Run the install script
	cmd := exec.Command("/bin/bash", installScript)
	cmd.Stdout = os.Stdout
	cmd.Stderr = os.Stderr
	
	return cmd.Run()
}<|MERGE_RESOLUTION|>--- conflicted
+++ resolved
@@ -17,15 +17,10 @@
 	Use:   "init",
 	Short: "Initialize bd in the current directory",
 	Long: `Initialize bd in the current directory by creating a .beads/ directory
-<<<<<<< HEAD
 and database file. Optionally specify a custom issue prefix.
 
 With --no-db: creates .beads/ directory and nodb_prefix.txt file instead of SQLite database.`,
-	Run: func(cmd *cobra.Command, args []string) {
-=======
-and database file. Optionally specify a custom issue prefix.`,
 	Run: func(cmd *cobra.Command, _ []string) {
->>>>>>> 8eca47c4
 		prefix, _ := cmd.Flags().GetString("prefix")
 		quiet, _ := cmd.Flags().GetBool("quiet")
 
