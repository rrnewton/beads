package main

import (
	"context"
	"path/filepath"
	"testing"
	"time"

	"github.com/steveyegge/beads/internal/types"
)

func TestReadyWork(t *testing.T) {
	tmpDir := t.TempDir()
	dbPath := filepath.Join(tmpDir, ".beads", "beads.db")
<<<<<<< HEAD
	
	if err := os.MkdirAll(filepath.Dir(dbPath), 0755); err != nil {
		t.Fatal(err)
	}

	sqliteStore := newTestStore(t, dbPath)
	defer sqliteStore.Close()

=======
	sqliteStore := newTestStore(t, dbPath)
>>>>>>> 0f5e92b2
	ctx := context.Background()
	
	// Create issues with different states
	issues := []*types.Issue{
		{
			ID:        "bd-1",
			Title:     "Ready task 1",
			Status:    types.StatusOpen,
			Priority:  1,
			IssueType: types.TypeTask,
			CreatedAt: time.Now(),
		},
		{
			ID:        "bd-2",
			Title:     "Ready task 2",
			Status:    types.StatusOpen,
			Priority:  2,
			IssueType: types.TypeTask,
			CreatedAt: time.Now(),
		},
		{
			ID:        "bd-3",
			Title:     "Blocked task",
			Status:    types.StatusOpen,
			Priority:  1,
			IssueType: types.TypeTask,
			CreatedAt: time.Now(),
		},
		{
			ID:        "bd-blocker",
			Title:     "Blocking task",
			Status:    types.StatusOpen,
			Priority:  0,
			IssueType: types.TypeTask,
			CreatedAt: time.Now(),
		},
		{
			ID:        "bd-closed",
			Title:     "Closed task",
			Status:    types.StatusClosed,
			Priority:  2,
			IssueType: types.TypeTask,
			CreatedAt: time.Now(),
			ClosedAt:  ptrTime(time.Now()),
		},
	}

	for _, issue := range issues {
		if err := sqliteStore.CreateIssue(ctx, issue, "test"); err != nil {
			t.Fatal(err)
		}
	}

	// Add dependency: test-3 depends on test-blocker
	dep := &types.Dependency{
		IssueID:     "bd-3",
		DependsOnID: "bd-blocker",
		Type:        types.DepBlocks,
		CreatedAt:   time.Now(),
	}
	if err := sqliteStore.AddDependency(ctx, dep, "test"); err != nil {
		t.Fatal(err)
	}

	// Test basic ready work
	ready, err := sqliteStore.GetReadyWork(ctx, types.WorkFilter{})
	if err != nil {
		t.Fatalf("GetReadyWork failed: %v", err)
	}

	// Should have test-1, test-2, test-blocker (not test-3 because it's blocked, not test-closed because it's closed)
	if len(ready) < 3 {
		t.Errorf("Expected at least 3 ready issues, got %d", len(ready))
	}

	// Check that test-3 is NOT in ready work
	for _, issue := range ready {
		if issue.ID == "bd-3" {
			t.Error("bd-3 should not be in ready work (it's blocked)")
		}
		if issue.ID == "bd-closed" {
			t.Error("bd-closed should not be in ready work (it's closed)")
		}
	}

	// Test with priority filter
	priority1 := 1
	readyP1, err := sqliteStore.GetReadyWork(ctx, types.WorkFilter{
		Priority: &priority1,
	})
	if err != nil {
		t.Fatalf("GetReadyWork with priority filter failed: %v", err)
	}

	// Should only have priority 1 issues
	for _, issue := range readyP1 {
		if issue.Priority != 1 {
			t.Errorf("Expected priority 1, got %d for issue %s", issue.Priority, issue.ID)
		}
	}

	// Test with limit
	readyLimited, err := sqliteStore.GetReadyWork(ctx, types.WorkFilter{
		Limit: 1,
	})
	if err != nil {
		t.Fatalf("GetReadyWork with limit failed: %v", err)
	}

	if len(readyLimited) > 1 {
		t.Errorf("Expected at most 1 issue with limit=1, got %d", len(readyLimited))
	}
}

func TestReadyWorkWithAssignee(t *testing.T) {
	tmpDir := t.TempDir()
	dbPath := filepath.Join(tmpDir, ".beads", "beads.db")
<<<<<<< HEAD
	
	if err := os.MkdirAll(filepath.Dir(dbPath), 0755); err != nil {
		t.Fatal(err)
	}

	sqliteStore := newTestStore(t, dbPath)
	defer sqliteStore.Close()

=======
	sqliteStore := newTestStore(t, dbPath)
>>>>>>> 0f5e92b2
	ctx := context.Background()
	
	// Create issues with different assignees
	issues := []*types.Issue{
		{
			ID:        "bd-alice",
			Title:     "Alice's task",
			Status:    types.StatusOpen,
			Priority:  1,
			IssueType: types.TypeTask,
			Assignee:  "alice",
			CreatedAt: time.Now(),
		},
		{
			ID:        "bd-bob",
			Title:     "Bob's task",
			Status:    types.StatusOpen,
			Priority:  1,
			IssueType: types.TypeTask,
			Assignee:  "bob",
			CreatedAt: time.Now(),
		},
		{
			ID:        "bd-unassigned",
			Title:     "Unassigned task",
			Status:    types.StatusOpen,
			Priority:  1,
			IssueType: types.TypeTask,
			CreatedAt: time.Now(),
		},
	}

	for _, issue := range issues {
		if err := sqliteStore.CreateIssue(ctx, issue, "test"); err != nil {
			t.Fatal(err)
		}
	}

	// Test filtering by assignee
	alice := "alice"
	readyAlice, err := sqliteStore.GetReadyWork(ctx, types.WorkFilter{
		Assignee: &alice,
	})
	if err != nil {
		t.Fatalf("GetReadyWork with assignee filter failed: %v", err)
	}

	if len(readyAlice) != 1 {
		t.Errorf("Expected 1 issue for alice, got %d", len(readyAlice))
	}

	if len(readyAlice) > 0 && readyAlice[0].Assignee != "alice" {
		t.Errorf("Expected assignee='alice', got %q", readyAlice[0].Assignee)
	}
}

func TestReadyCommandInit(t *testing.T) {
	if readyCmd == nil {
		t.Fatal("readyCmd should be initialized")
	}
	
	if readyCmd.Use != "ready" {
		t.Errorf("Expected Use='ready', got %q", readyCmd.Use)
	}
	
	if len(readyCmd.Short) == 0 {
		t.Error("readyCmd should have Short description")
	}
}

func TestReadyWorkInProgress(t *testing.T) {
	tmpDir := t.TempDir()
	dbPath := filepath.Join(tmpDir, ".beads", "beads.db")
<<<<<<< HEAD
	
	if err := os.MkdirAll(filepath.Dir(dbPath), 0755); err != nil {
		t.Fatal(err)
	}

	sqliteStore := newTestStore(t, dbPath)
	defer sqliteStore.Close()

=======
	sqliteStore := newTestStore(t, dbPath)
>>>>>>> 0f5e92b2
	ctx := context.Background()
	
	// Create in-progress issue (should be in ready work)
	issue := &types.Issue{
		ID:        "bd-wip",
		Title:     "Work in progress",
		Status:    types.StatusInProgress,
		Priority:  1,
		IssueType: types.TypeTask,
		CreatedAt: time.Now(),
	}

	if err := sqliteStore.CreateIssue(ctx, issue, "test"); err != nil {
		t.Fatal(err)
	}

	// Test that in-progress shows up in ready work
	ready, err := sqliteStore.GetReadyWork(ctx, types.WorkFilter{})
	if err != nil {
		t.Fatalf("GetReadyWork failed: %v", err)
	}

	found := false
	for _, i := range ready {
		if i.ID == "bd-wip" {
			found = true
			break
		}
	}

	if !found {
		t.Error("In-progress issue should appear in ready work")
	}
}<|MERGE_RESOLUTION|>--- conflicted
+++ resolved
@@ -12,24 +12,13 @@
 func TestReadyWork(t *testing.T) {
 	tmpDir := t.TempDir()
 	dbPath := filepath.Join(tmpDir, ".beads", "beads.db")
-<<<<<<< HEAD
-	
-	if err := os.MkdirAll(filepath.Dir(dbPath), 0755); err != nil {
-		t.Fatal(err)
-	}
-
 	sqliteStore := newTestStore(t, dbPath)
-	defer sqliteStore.Close()
-
-=======
-	sqliteStore := newTestStore(t, dbPath)
->>>>>>> 0f5e92b2
 	ctx := context.Background()
 	
 	// Create issues with different states
 	issues := []*types.Issue{
 		{
-			ID:        "bd-1",
+			ID:        "test-1",
 			Title:     "Ready task 1",
 			Status:    types.StatusOpen,
 			Priority:  1,
@@ -37,7 +26,7 @@
 			CreatedAt: time.Now(),
 		},
 		{
-			ID:        "bd-2",
+			ID:        "test-2",
 			Title:     "Ready task 2",
 			Status:    types.StatusOpen,
 			Priority:  2,
@@ -45,7 +34,7 @@
 			CreatedAt: time.Now(),
 		},
 		{
-			ID:        "bd-3",
+			ID:        "test-3",
 			Title:     "Blocked task",
 			Status:    types.StatusOpen,
 			Priority:  1,
@@ -53,7 +42,7 @@
 			CreatedAt: time.Now(),
 		},
 		{
-			ID:        "bd-blocker",
+			ID:        "test-blocker",
 			Title:     "Blocking task",
 			Status:    types.StatusOpen,
 			Priority:  0,
@@ -61,7 +50,7 @@
 			CreatedAt: time.Now(),
 		},
 		{
-			ID:        "bd-closed",
+			ID:        "test-closed",
 			Title:     "Closed task",
 			Status:    types.StatusClosed,
 			Priority:  2,
@@ -79,8 +68,8 @@
 
 	// Add dependency: test-3 depends on test-blocker
 	dep := &types.Dependency{
-		IssueID:     "bd-3",
-		DependsOnID: "bd-blocker",
+		IssueID:     "test-3",
+		DependsOnID: "test-blocker",
 		Type:        types.DepBlocks,
 		CreatedAt:   time.Now(),
 	}
@@ -101,11 +90,11 @@
 
 	// Check that test-3 is NOT in ready work
 	for _, issue := range ready {
-		if issue.ID == "bd-3" {
-			t.Error("bd-3 should not be in ready work (it's blocked)")
-		}
-		if issue.ID == "bd-closed" {
-			t.Error("bd-closed should not be in ready work (it's closed)")
+		if issue.ID == "test-3" {
+			t.Error("test-3 should not be in ready work (it's blocked)")
+		}
+		if issue.ID == "test-closed" {
+			t.Error("test-closed should not be in ready work (it's closed)")
 		}
 	}
 
@@ -141,24 +130,13 @@
 func TestReadyWorkWithAssignee(t *testing.T) {
 	tmpDir := t.TempDir()
 	dbPath := filepath.Join(tmpDir, ".beads", "beads.db")
-<<<<<<< HEAD
-	
-	if err := os.MkdirAll(filepath.Dir(dbPath), 0755); err != nil {
-		t.Fatal(err)
-	}
-
 	sqliteStore := newTestStore(t, dbPath)
-	defer sqliteStore.Close()
-
-=======
-	sqliteStore := newTestStore(t, dbPath)
->>>>>>> 0f5e92b2
 	ctx := context.Background()
 	
 	// Create issues with different assignees
 	issues := []*types.Issue{
 		{
-			ID:        "bd-alice",
+			ID:        "test-alice",
 			Title:     "Alice's task",
 			Status:    types.StatusOpen,
 			Priority:  1,
@@ -167,7 +145,7 @@
 			CreatedAt: time.Now(),
 		},
 		{
-			ID:        "bd-bob",
+			ID:        "test-bob",
 			Title:     "Bob's task",
 			Status:    types.StatusOpen,
 			Priority:  1,
@@ -176,7 +154,7 @@
 			CreatedAt: time.Now(),
 		},
 		{
-			ID:        "bd-unassigned",
+			ID:        "test-unassigned",
 			Title:     "Unassigned task",
 			Status:    types.StatusOpen,
 			Priority:  1,
@@ -226,23 +204,12 @@
 func TestReadyWorkInProgress(t *testing.T) {
 	tmpDir := t.TempDir()
 	dbPath := filepath.Join(tmpDir, ".beads", "beads.db")
-<<<<<<< HEAD
-	
-	if err := os.MkdirAll(filepath.Dir(dbPath), 0755); err != nil {
-		t.Fatal(err)
-	}
-
 	sqliteStore := newTestStore(t, dbPath)
-	defer sqliteStore.Close()
-
-=======
-	sqliteStore := newTestStore(t, dbPath)
->>>>>>> 0f5e92b2
 	ctx := context.Background()
 	
 	// Create in-progress issue (should be in ready work)
 	issue := &types.Issue{
-		ID:        "bd-wip",
+		ID:        "test-wip",
 		Title:     "Work in progress",
 		Status:    types.StatusInProgress,
 		Priority:  1,
@@ -262,7 +229,7 @@
 
 	found := false
 	for _, i := range ready {
-		if i.ID == "bd-wip" {
+		if i.ID == "test-wip" {
 			found = true
 			break
 		}
