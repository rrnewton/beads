package main

import (
	"context"
	"fmt"
	"os"
	"path/filepath"
	"testing"

	"github.com/steveyegge/beads/internal/types"
)

// TestImportReturnsCorrectCounts reproduces bd-88
// Import should report correct "created" count when importing new issues
func TestImportReturnsCorrectCounts(t *testing.T) {
	// Create temporary database
	tmpDir, err := os.MkdirTemp("", "beads-test-")
	if err != nil {
		t.Fatalf("Failed to create temp dir: %v", err)
	}
	defer os.RemoveAll(tmpDir)

	dbPath := filepath.Join(tmpDir, ".beads", "issues.db")
	// Initialize database
	store := newTestStore(t, dbPath)
<<<<<<< HEAD
	defer store.Close()
=======
>>>>>>> 0f5e92b2

	ctx := context.Background()

	// Create test issues to import
	issues := make([]*types.Issue, 0, 5)
	for i := 1; i <= 5; i++ {
		id := fmt.Sprintf("bd-%d", i)
		issues = append(issues, &types.Issue{
			ID:          id,
			Title:       fmt.Sprintf("Test Issue %d", i),
			Description: "Test description",
			Status:      types.StatusOpen,
			Priority:    2,
			IssueType:   types.TypeTask,
		})
	}

	// Import with default options
	opts := ImportOptions{
		ResolveCollisions: false,
		DryRun:            false,
		SkipUpdate:        false,
		Strict:            false,
	}

	result, err := importIssuesCore(ctx, dbPath, store, issues, opts)
	if err != nil {
		t.Fatalf("Import failed: %v", err)
	}

	// Check that Created count matches
	if result.Created != len(issues) {
		t.Errorf("Expected Created=%d, got %d", len(issues), result.Created)
	}

	// Verify issues are actually in the database
	for _, issue := range issues {
		retrieved, err := store.GetIssue(ctx, issue.ID)
		if err != nil {
			t.Errorf("Failed to get issue %s: %v", issue.ID, err)
		}
		if retrieved == nil {
			t.Errorf("Issue %s not found in database", issue.ID)
		}
	}

	// Now test re-importing the same issues (idempotent case)
	result2, err := importIssuesCore(ctx, dbPath, store, issues, opts)
	if err != nil {
		t.Fatalf("Second import failed: %v", err)
	}

	// bd-88: When reimporting unchanged issues, should report them as "Unchanged"
	if result2.Created != 0 {
		t.Errorf("Second import: expected Created=0, got %d", result2.Created)
	}
	if result2.Updated != 0 {
		t.Errorf("Second import: expected Updated=0, got %d", result2.Updated)
	}
	if result2.Unchanged != len(issues) {
		t.Errorf("Second import: expected Unchanged=%d, got %d", len(issues), result2.Unchanged)
	}
	
	t.Logf("Second import: Created=%d, Updated=%d, Unchanged=%d, Skipped=%d",
		result2.Created, result2.Updated, result2.Unchanged, result2.Skipped)
}<|MERGE_RESOLUTION|>--- conflicted
+++ resolved
@@ -23,17 +23,13 @@
 	dbPath := filepath.Join(tmpDir, ".beads", "issues.db")
 	// Initialize database
 	store := newTestStore(t, dbPath)
-<<<<<<< HEAD
-	defer store.Close()
-=======
->>>>>>> 0f5e92b2
 
 	ctx := context.Background()
 
 	// Create test issues to import
 	issues := make([]*types.Issue, 0, 5)
 	for i := 1; i <= 5; i++ {
-		id := fmt.Sprintf("bd-%d", i)
+		id := fmt.Sprintf("test-%d", i)
 		issues = append(issues, &types.Issue{
 			ID:          id,
 			Title:       fmt.Sprintf("Test Issue %d", i),
