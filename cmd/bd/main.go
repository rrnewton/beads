--- conflicted
+++ resolved
@@ -500,1953 +500,6 @@
 // getDebounceDuration returns the auto-flush debounce duration
 // Configurable via config file or BEADS_FLUSH_DEBOUNCE env var (e.g., "500ms", "10s")
 // Defaults to 5 seconds if not set or invalid
-<<<<<<< HEAD
-func getDebounceDuration() time.Duration {
-	duration := config.GetDuration("flush-debounce")
-	if duration == 0 {
-		// If parsing failed, use default
-		return 5 * time.Second
-	}
-	return duration
-}
-
-// shouldAutoStartDaemon checks if daemon auto-start is enabled
-// emitVerboseWarning prints a one-line warning when falling back to direct mode
-func emitVerboseWarning() {
-	switch daemonStatus.FallbackReason {
-	case FallbackConnectFailed:
-		fmt.Fprintf(os.Stderr, "Warning: Daemon unreachable at %s. Running in direct mode. Hint: bd daemon --status\n", daemonStatus.SocketPath)
-	case FallbackHealthFailed:
-		fmt.Fprintf(os.Stderr, "Warning: Daemon unhealthy. Falling back to direct mode. Hint: bd daemon --health\n")
-	case FallbackAutoStartDisabled:
-		fmt.Fprintf(os.Stderr, "Warning: Auto-start disabled (BEADS_AUTO_START_DAEMON=false). Running in direct mode. Hint: bd daemon\n")
-	case FallbackAutoStartFailed:
-		fmt.Fprintf(os.Stderr, "Warning: Failed to auto-start daemon. Running in direct mode. Hint: bd daemon --status\n")
-	case FallbackDaemonUnsupported:
-		fmt.Fprintf(os.Stderr, "Warning: Daemon does not support this command yet. Running in direct mode. Hint: update daemon or use local mode.\n")
-	case FallbackFlagNoDaemon:
-		// Don't warn when user explicitly requested --no-daemon
-		return
-	}
-}
-
-func shouldAutoStartDaemon() bool {
-	// Check BEADS_NO_DAEMON first (escape hatch for single-user workflows)
-	noDaemon := strings.ToLower(strings.TrimSpace(os.Getenv("BEADS_NO_DAEMON")))
-	if noDaemon == "1" || noDaemon == "true" || noDaemon == "yes" || noDaemon == "on" {
-		return false // Explicit opt-out
-	}
-
-	// Use viper to read from config file or BEADS_AUTO_START_DAEMON env var
-	// Viper handles BEADS_AUTO_START_DAEMON automatically via BindEnv
-	return config.GetBool("auto-start-daemon") // Defaults to true
-}
-
-// shouldUseGlobalDaemon determines if global daemon should be preferred
-// based on heuristics (multi-repo detection)
-// Note: Global daemon is deprecated; this always returns false for now
-func shouldUseGlobalDaemon() bool {
-	// Global daemon support is deprecated
-	// Always use local daemon (per-project .beads/ socket)
-	// Previously supported BEADS_PREFER_GLOBAL_DAEMON env var, but global
-	// daemon has issues with multi-workspace git workflows
-	return false
-}
-
-// restartDaemonForVersionMismatch stops the old daemon and starts a new one
-// Returns true if restart was successful
-func restartDaemonForVersionMismatch() bool {
-	// Use local daemon (global is deprecated)
-	pidFile, err := getPIDFilePath(false)
-	if err != nil {
-		if os.Getenv("BD_DEBUG") != "" {
-			fmt.Fprintf(os.Stderr, "Debug: failed to get PID file path: %v\n", err)
-		}
-		return false
-	}
-
-	socketPath := getSocketPath()
-
-	// Check if daemon is running and stop it
-	forcedKill := false
-	if isRunning, pid := isDaemonRunning(pidFile); isRunning {
-		if os.Getenv("BD_DEBUG") != "" {
-			fmt.Fprintf(os.Stderr, "Debug: stopping old daemon (PID %d)\n", pid)
-		}
-
-		process, err := os.FindProcess(pid)
-		if err != nil {
-			if os.Getenv("BD_DEBUG") != "" {
-				fmt.Fprintf(os.Stderr, "Debug: failed to find process: %v\n", err)
-			}
-			return false
-		}
-
-		// Send stop signal
-		if err := sendStopSignal(process); err != nil {
-			if os.Getenv("BD_DEBUG") != "" {
-				fmt.Fprintf(os.Stderr, "Debug: failed to signal daemon: %v\n", err)
-			}
-			return false
-		}
-
-		// Wait for daemon to stop (up to 5 seconds)
-		for i := 0; i < 50; i++ {
-			time.Sleep(100 * time.Millisecond)
-			if isRunning, _ := isDaemonRunning(pidFile); !isRunning {
-				if os.Getenv("BD_DEBUG") != "" {
-					fmt.Fprintf(os.Stderr, "Debug: old daemon stopped successfully\n")
-				}
-				break
-			}
-		}
-
-		// Force kill if still running
-		if isRunning, _ := isDaemonRunning(pidFile); isRunning {
-			if os.Getenv("BD_DEBUG") != "" {
-				fmt.Fprintf(os.Stderr, "Debug: force killing old daemon\n")
-			}
-			_ = process.Kill()
-			forcedKill = true
-		}
-	}
-
-	// Clean up stale socket and PID file after force kill or if not running
-	if forcedKill || !isDaemonRunningQuiet(pidFile) {
-		_ = os.Remove(socketPath)
-		_ = os.Remove(pidFile)
-	}
-
-	// Start new daemon with current binary version
-	exe, err := os.Executable()
-	if err != nil {
-		if os.Getenv("BD_DEBUG") != "" {
-			fmt.Fprintf(os.Stderr, "Debug: failed to get executable path: %v\n", err)
-		}
-		return false
-	}
-
-	args := []string{"daemon"}
-	cmd := exec.Command(exe, args...)
-	cmd.Env = append(os.Environ(), "BD_DAEMON_FOREGROUND=1")
-
-	// Set working directory to database directory so daemon finds correct DB
-	if dbPath != "" {
-		cmd.Dir = filepath.Dir(dbPath)
-	}
-
-	configureDaemonProcess(cmd)
-
-	devNull, err := os.OpenFile(os.DevNull, os.O_RDWR, 0)
-	if err == nil {
-		cmd.Stdin = devNull
-		cmd.Stdout = devNull
-		cmd.Stderr = devNull
-		defer func() { _ = devNull.Close() }()
-	}
-
-	if err := cmd.Start(); err != nil {
-		if os.Getenv("BD_DEBUG") != "" {
-			fmt.Fprintf(os.Stderr, "Debug: failed to start new daemon: %v\n", err)
-		}
-		return false
-	}
-
-	// Reap the process to avoid zombies
-	go func() { _ = cmd.Wait() }()
-
-	// Wait for daemon to be ready using shared helper
-	if waitForSocketReadiness(socketPath, 5*time.Second) {
-		if os.Getenv("BD_DEBUG") != "" {
-			fmt.Fprintf(os.Stderr, "Debug: new daemon started successfully\n")
-		}
-		return true
-	}
-
-	if os.Getenv("BD_DEBUG") != "" {
-		fmt.Fprintf(os.Stderr, "Debug: new daemon failed to become ready\n")
-	}
-	return false
-}
-
-// isDaemonRunningQuiet checks if daemon is running without output
-func isDaemonRunningQuiet(pidFile string) bool {
-	isRunning, _ := isDaemonRunning(pidFile)
-	return isRunning
-}
-
-// tryAutoStartDaemon attempts to start the daemon in the background
-// Returns true if daemon was started successfully and socket is ready
-func tryAutoStartDaemon(socketPath string) bool {
-	if !canRetryDaemonStart() {
-		debugLog("skipping auto-start due to recent failures")
-		return false
-	}
-
-	if isDaemonHealthy(socketPath) {
-		debugLog("daemon already running and healthy")
-		return true
-	}
-
-	lockPath := socketPath + ".startlock"
-	if !acquireStartLock(lockPath, socketPath) {
-		return false
-	}
-	defer func() {
-		if err := os.Remove(lockPath); err != nil && !os.IsNotExist(err) {
-			debugLog("failed to remove lock file: %v", err)
-		}
-	}()
-
-	if handleExistingSocket(socketPath) {
-		return true
-	}
-
-	socketPath, isGlobal := determineSocketMode(socketPath)
-	return startDaemonProcess(socketPath, isGlobal)
-}
-
-func debugLog(msg string, args ...interface{}) {
-	if os.Getenv("BD_DEBUG") != "" {
-		fmt.Fprintf(os.Stderr, "Debug: "+msg+"\n", args...)
-	}
-}
-
-func isDaemonHealthy(socketPath string) bool {
-	client, err := rpc.TryConnect(socketPath)
-	if err == nil && client != nil {
-		_ = client.Close()
-		return true
-	}
-	return false
-}
-
-func acquireStartLock(lockPath, socketPath string) bool {
-	lockFile, err := os.OpenFile(lockPath, os.O_CREATE|os.O_EXCL|os.O_WRONLY, 0600)
-	if err != nil {
-		debugLog("another process is starting daemon, waiting for readiness")
-		if waitForSocketReadiness(socketPath, 5*time.Second) {
-			return true
-		}
-		return handleStaleLock(lockPath, socketPath)
-	}
-
-	_, _ = fmt.Fprintf(lockFile, "%d\n", os.Getpid())
-	_ = lockFile.Close()
-	return true
-}
-
-func handleStaleLock(lockPath, socketPath string) bool {
-	lockPID, err := readPIDFromFile(lockPath)
-	if err == nil && !isPIDAlive(lockPID) {
-		debugLog("lock is stale (PID %d dead), removing and retrying", lockPID)
-		_ = os.Remove(lockPath)
-		return tryAutoStartDaemon(socketPath)
-	}
-	return false
-}
-
-func handleExistingSocket(socketPath string) bool {
-	if _, err := os.Stat(socketPath); err != nil {
-		return false
-	}
-
-	if canDialSocket(socketPath, 200*time.Millisecond) {
-		debugLog("daemon started by another process")
-		return true
-	}
-
-	pidFile := getPIDFileForSocket(socketPath)
-	if pidFile != "" {
-		if pid, err := readPIDFromFile(pidFile); err == nil && isPIDAlive(pid) {
-			debugLog("daemon PID %d alive, waiting for socket", pid)
-			return waitForSocketReadiness(socketPath, 5*time.Second)
-		}
-	}
-
-	debugLog("socket is stale, cleaning up")
-	_ = os.Remove(socketPath)
-	if pidFile != "" {
-		_ = os.Remove(pidFile)
-	}
-	return false
-}
-
-func determineSocketMode(socketPath string) (string, bool) {
-	home, err := os.UserHomeDir()
-	if err != nil {
-		return socketPath, false
-	}
-
-	globalSocket := filepath.Join(home, ".beads", "bd.sock")
-	if socketPath == globalSocket {
-		return socketPath, true
-	}
-
-	if shouldUseGlobalDaemon() {
-		debugLog("detected multiple repos, auto-starting global daemon")
-		return globalSocket, true
-	}
-
-	return socketPath, false
-}
-
-func startDaemonProcess(socketPath string, isGlobal bool) bool {
-	binPath, err := os.Executable()
-	if err != nil {
-		binPath = os.Args[0]
-	}
-
-	args := []string{"daemon"}
-	if isGlobal {
-		args = append(args, "--global")
-	}
-
-	cmd := exec.Command(binPath, args...)
-	setupDaemonIO(cmd)
-
-	if !isGlobal && dbPath != "" {
-		cmd.Dir = filepath.Dir(dbPath)
-	}
-
-	configureDaemonProcess(cmd)
-	if err := cmd.Start(); err != nil {
-		recordDaemonStartFailure()
-		debugLog("failed to start daemon: %v", err)
-		return false
-	}
-
-	go func() { _ = cmd.Wait() }()
-
-	if waitForSocketReadiness(socketPath, 5*time.Second) {
-		recordDaemonStartSuccess()
-		return true
-	}
-
-	recordDaemonStartFailure()
-	debugLog("daemon socket not ready after 5 seconds")
-	return false
-}
-
-func setupDaemonIO(cmd *exec.Cmd) {
-	devNull, err := os.OpenFile(os.DevNull, os.O_RDWR, 0)
-	if err == nil {
-		cmd.Stdout = devNull
-		cmd.Stderr = devNull
-		cmd.Stdin = devNull
-		go func() {
-			time.Sleep(1 * time.Second)
-			_ = devNull.Close()
-		}()
-	}
-}
-
-// getPIDFileForSocket returns the PID file path for a given socket path
-func getPIDFileForSocket(socketPath string) string {
-	// PID file is in same directory as socket, named daemon.pid
-	dir := filepath.Dir(socketPath)
-	return filepath.Join(dir, "daemon.pid")
-}
-
-// readPIDFromFile reads a PID from a file
-func readPIDFromFile(path string) (int, error) {
-	data, err := os.ReadFile(path)
-	if err != nil {
-		return 0, err
-	}
-	pid, err := strconv.Atoi(strings.TrimSpace(string(data)))
-	if err != nil {
-		return 0, err
-	}
-	return pid, nil
-}
-
-// isPIDAlive checks if a process with the given PID is running
-func isPIDAlive(pid int) bool {
-	if pid <= 0 {
-		return false
-	}
-	return isProcessRunning(pid)
-}
-
-// canDialSocket attempts a quick dial to the socket with a timeout
-func canDialSocket(socketPath string, timeout time.Duration) bool {
-	client, err := rpc.TryConnectWithTimeout(socketPath, timeout)
-	if err != nil || client == nil {
-		return false
-	}
-	_ = client.Close()
-	return true
-}
-
-// waitForSocketReadiness waits for daemon socket to be ready by testing actual connections
-//
-//nolint:unparam // timeout is configurable even though current callers use 5s
-func waitForSocketReadiness(socketPath string, timeout time.Duration) bool {
-	deadline := time.Now().Add(timeout)
-	for time.Now().Before(deadline) {
-		if canDialSocket(socketPath, 200*time.Millisecond) {
-			return true
-		}
-		time.Sleep(100 * time.Millisecond)
-	}
-	return false
-}
-
-// Daemon start failure tracking for exponential backoff
-var (
-	lastDaemonStartAttempt time.Time
-	daemonStartFailures    int
-)
-
-func canRetryDaemonStart() bool {
-	if daemonStartFailures == 0 {
-		return true
-	}
-
-	// Exponential backoff: 5s, 10s, 20s, 40s, 80s, 120s (capped at 120s)
-	// Calculate shift value ensuring it doesn't overflow
-	shift := daemonStartFailures - 1
-	if shift > 5 {
-		shift = 5 // Cap to prevent overflow
-	}
-	backoff := time.Duration(5*(1<<shift)) * time.Second
-	if backoff > 120*time.Second {
-		backoff = 120 * time.Second
-	}
-
-	return time.Since(lastDaemonStartAttempt) > backoff
-}
-
-func recordDaemonStartSuccess() {
-	daemonStartFailures = 0
-}
-
-func recordDaemonStartFailure() {
-	lastDaemonStartAttempt = time.Now()
-	daemonStartFailures++
-	// No cap needed - backoff is capped at 120s in canRetryDaemonStart
-}
-
-// getSocketPath returns the daemon socket path based on the database location
-// Always returns local socket path (.beads/bd.sock relative to database)
-func getSocketPath() string {
-	// Always use local socket (same directory as database: .beads/bd.sock)
-	localSocket := filepath.Join(filepath.Dir(dbPath), "bd.sock")
-
-	// Warn if old global socket exists
-	if home, err := os.UserHomeDir(); err == nil {
-		globalSocket := filepath.Join(home, ".beads", "bd.sock")
-		if _, err := os.Stat(globalSocket); err == nil {
-			fmt.Fprintf(os.Stderr, "Warning: Found old global daemon socket at %s\n", globalSocket)
-			fmt.Fprintf(os.Stderr, "Global sockets are deprecated. Each project now uses its own local daemon.\n")
-			fmt.Fprintf(os.Stderr, "To migrate: Stop the global daemon and restart with 'bd daemon' in each project.\n")
-		}
-	}
-
-	return localSocket
-}
-
-// outputJSON outputs data as pretty-printed JSON
-func outputJSON(v interface{}) {
-	encoder := json.NewEncoder(os.Stdout)
-	encoder.SetIndent("", "  ")
-	if err := encoder.Encode(v); err != nil {
-		fmt.Fprintf(os.Stderr, "Error encoding JSON: %v\n", err)
-		os.Exit(1)
-	}
-}
-
-// findJSONLPath finds the JSONL file path for the current database
-// findJSONLPath discovers the JSONL file path for the current database and ensures
-// the parent directory exists. Uses beads.FindJSONLPath() for discovery (checking
-// BEADS_JSONL env var first, then using .beads/issues.jsonl next to the database).
-//
-// Creates the .beads directory if it doesn't exist (important for new databases).
-// If directory creation fails, returns the path anyway - the subsequent write will
-// fail with a clearer error message.
-//
-// Thread-safe: No shared state access.
-func findJSONLPath() string {
-	// Use public API for path discovery
-	jsonlPath := beads.FindJSONLPath(dbPath)
-
-	// Ensure the directory exists (important for new databases)
-	// This is the only difference from the public API - we create the directory
-	dbDir := filepath.Dir(dbPath)
-	if err := os.MkdirAll(dbDir, 0755); err != nil {
-		// If we can't create the directory, return discovered path anyway
-		// (the subsequent write will fail with a clearer error)
-		return jsonlPath
-	}
-
-	return jsonlPath
-}
-
-// autoImportIfNewer checks if JSONL content changed (via hash) and imports if so
-// Fixes bd-84: Hash-based comparison is git-proof (mtime comparison fails after git pull)
-// Fixes bd-228: Now uses collision detection to prevent silently overwriting local changes
-func autoImportIfNewer() {
-	// Find JSONL path
-	jsonlPath := findJSONLPath()
-
-	// Read JSONL file
-	jsonlData, err := os.ReadFile(jsonlPath)
-	if err != nil {
-		// JSONL doesn't exist or can't be accessed, skip import
-		if os.Getenv("BD_DEBUG") != "" {
-			fmt.Fprintf(os.Stderr, "Debug: auto-import skipped, JSONL not found: %v\n", err)
-		}
-		return
-	}
-
-	// Compute current JSONL hash
-	hasher := sha256.New()
-	hasher.Write(jsonlData)
-	currentHash := hex.EncodeToString(hasher.Sum(nil))
-
-	// Get last import hash from DB metadata
-	ctx := context.Background()
-	lastHash, err := store.GetMetadata(ctx, "last_import_hash")
-	if err != nil {
-		// Metadata error - treat as first import rather than skipping (bd-663)
-		// This allows auto-import to recover from corrupt/missing metadata
-		if os.Getenv("BD_DEBUG") != "" {
-			fmt.Fprintf(os.Stderr, "Debug: metadata read failed (%v), treating as first import\n", err)
-		}
-		lastHash = ""
-	}
-
-	// Compare hashes
-	if currentHash == lastHash {
-		// Content unchanged, skip import
-		if os.Getenv("BD_DEBUG") != "" {
-			fmt.Fprintf(os.Stderr, "Debug: auto-import skipped, JSONL unchanged (hash match)\n")
-		}
-		return
-	}
-
-	if os.Getenv("BD_DEBUG") != "" {
-		fmt.Fprintf(os.Stderr, "Debug: auto-import triggered (hash changed)\n")
-	}
-
-	// Check for Git merge conflict markers (bd-270)
-	// Only match if they appear as standalone lines (not embedded in JSON strings)
-	lines := bytes.Split(jsonlData, []byte("\n"))
-	for _, line := range lines {
-		trimmed := bytes.TrimSpace(line)
-		if bytes.HasPrefix(trimmed, []byte("<<<<<<< ")) ||
-			bytes.Equal(trimmed, []byte("=======")) ||
-			bytes.HasPrefix(trimmed, []byte(">>>>>>> ")) {
-			fmt.Fprintf(os.Stderr, "\n❌ Git merge conflict detected in %s\n\n", jsonlPath)
-			fmt.Fprintf(os.Stderr, "The JSONL file contains unresolved merge conflict markers.\n")
-			fmt.Fprintf(os.Stderr, "This prevents auto-import from loading your issues.\n\n")
-			fmt.Fprintf(os.Stderr, "To resolve:\n")
-			fmt.Fprintf(os.Stderr, "  1. Resolve the merge conflict in your Git client, OR\n")
-			fmt.Fprintf(os.Stderr, "  2. Export from database to regenerate clean JSONL:\n")
-			fmt.Fprintf(os.Stderr, "     bd export -o %s\n\n", jsonlPath)
-			fmt.Fprintf(os.Stderr, "After resolving, commit the fixed JSONL file.\n")
-			return
-		}
-	}
-
-	// Content changed - parse all issues
-	scanner := bufio.NewScanner(bytes.NewReader(jsonlData))
-	scanner.Buffer(make([]byte, 0, 1024), 2*1024*1024) // 2MB buffer for large JSON lines
-	var allIssues []*types.Issue
-	lineNo := 0
-
-	for scanner.Scan() {
-		lineNo++
-		line := scanner.Text()
-		if line == "" {
-			continue
-		}
-
-		var issue types.Issue
-		if err := json.Unmarshal([]byte(line), &issue); err != nil {
-			// Parse error, skip this import
-			snippet := line
-			if len(snippet) > 80 {
-				snippet = snippet[:80] + "..."
-			}
-			fmt.Fprintf(os.Stderr, "Auto-import skipped: parse error at line %d: %v\nSnippet: %s\n", lineNo, err, snippet)
-			return
-		}
-
-		// Fix closed_at invariant: closed issues must have closed_at timestamp
-		if issue.Status == types.StatusClosed && issue.ClosedAt == nil {
-			now := time.Now()
-			issue.ClosedAt = &now
-		}
-
-		allIssues = append(allIssues, &issue)
-	}
-
-	if err := scanner.Err(); err != nil {
-		fmt.Fprintf(os.Stderr, "Auto-import skipped: scanner error: %v\n", err)
-		return
-	}
-
-	// Use shared import logic (bd-157)
-	opts := ImportOptions{
-		ResolveCollisions:    true, // Auto-import always resolves collisions
-		DryRun:               false,
-		SkipUpdate:           false,
-		Strict:               false,
-		SkipPrefixValidation: true, // Auto-import is lenient about prefixes
-	}
-
-	result, err := importIssuesCore(ctx, dbPath, store, allIssues, opts)
-	if err != nil {
-		fmt.Fprintf(os.Stderr, "Auto-import failed: %v\n", err)
-		return
-	}
-
-	// Show collision remapping notification if any occurred
-	if len(result.IDMapping) > 0 {
-		// Build title lookup map to avoid O(n^2) search
-		titleByID := make(map[string]string)
-		for _, issue := range allIssues {
-			titleByID[issue.ID] = issue.Title
-		}
-
-		// Sort remappings by old ID for consistent output
-		type mapping struct {
-			oldID string
-			newID string
-		}
-		mappings := make([]mapping, 0, len(result.IDMapping))
-		for oldID, newID := range result.IDMapping {
-			mappings = append(mappings, mapping{oldID, newID})
-		}
-		sort.Slice(mappings, func(i, j int) bool {
-			return mappings[i].oldID < mappings[j].oldID
-		})
-
-		maxShow := 10
-		numRemapped := len(mappings)
-		if numRemapped < maxShow {
-			maxShow = numRemapped
-		}
-
-		fmt.Fprintf(os.Stderr, "\nAuto-import: remapped %d colliding issue(s) to new IDs:\n", numRemapped)
-		for i := 0; i < maxShow; i++ {
-			m := mappings[i]
-			title := titleByID[m.oldID]
-			fmt.Fprintf(os.Stderr, "  %s → %s (%s)\n", m.oldID, m.newID, title)
-		}
-		if numRemapped > maxShow {
-			fmt.Fprintf(os.Stderr, "  ... and %d more\n", numRemapped-maxShow)
-		}
-		fmt.Fprintf(os.Stderr, "\n")
-	}
-
-	// Schedule export to sync JSONL after successful import
-	changed := (result.Created + result.Updated + len(result.IDMapping)) > 0
-	if changed {
-		if len(result.IDMapping) > 0 {
-			// Remappings may affect many issues, do a full export
-			markDirtyAndScheduleFullExport()
-		} else {
-			// Regular import, incremental export is fine
-			markDirtyAndScheduleFlush()
-		}
-	}
-
-	// Store new hash after successful import
-	if err := store.SetMetadata(ctx, "last_import_hash", currentHash); err != nil {
-		fmt.Fprintf(os.Stderr, "Warning: failed to update last_import_hash after import: %v\n", err)
-		fmt.Fprintf(os.Stderr, "This may cause auto-import to retry the same import on next operation.\n")
-	}
-	
-	// Store import timestamp (bd-159: for staleness detection)
-	importTime := time.Now().Format(time.RFC3339)
-	if err := store.SetMetadata(ctx, "last_import_time", importTime); err != nil {
-		fmt.Fprintf(os.Stderr, "Warning: failed to update last_import_time after import: %v\n", err)
-	}
-}
-
-// checkVersionMismatch checks if the binary version matches the database version
-// and warns the user if they're running an outdated binary
-func checkVersionMismatch() {
-	ctx := context.Background()
-
-	// Get the database version (version that last wrote to this DB)
-	dbVersion, err := store.GetMetadata(ctx, "bd_version")
-	if err != nil {
-		// Metadata error - skip check (shouldn't happen, but be defensive)
-		if os.Getenv("BD_DEBUG") != "" {
-			fmt.Fprintf(os.Stderr, "Debug: version check skipped, metadata error: %v\n", err)
-		}
-		return
-	}
-
-	// If no version stored, this is an old database - store current version and continue
-	if dbVersion == "" {
-		_ = store.SetMetadata(ctx, "bd_version", Version)
-		return
-	}
-
-	// Compare versions: warn if binary is older than database
-	if dbVersion != Version {
-		yellow := color.New(color.FgYellow, color.Bold).SprintFunc()
-		fmt.Fprintf(os.Stderr, "\n%s\n", yellow("⚠️  WARNING: Version mismatch detected!"))
-		fmt.Fprintf(os.Stderr, "%s\n", yellow(fmt.Sprintf("⚠️  Your bd binary (v%s) differs from the database version (v%s)", Version, dbVersion)))
-
-		// Use semantic version comparison (requires v prefix)
-		binaryVer := "v" + Version
-		dbVer := "v" + dbVersion
-
-		// semver.Compare returns -1 if binaryVer < dbVer, 0 if equal, 1 if binaryVer > dbVer
-		cmp := semver.Compare(binaryVer, dbVer)
-
-		if cmp < 0 {
-			// Binary is older than database
-			fmt.Fprintf(os.Stderr, "%s\n", yellow("⚠️  Your binary appears to be OUTDATED."))
-			fmt.Fprintf(os.Stderr, "%s\n\n", yellow("⚠️  Some features may not work correctly. Rebuild: go build -o bd ./cmd/bd"))
-		} else if cmp > 0 {
-			// Binary is newer than database
-			fmt.Fprintf(os.Stderr, "%s\n", yellow("⚠️  Your binary appears NEWER than the database."))
-			fmt.Fprintf(os.Stderr, "%s\n\n", yellow("⚠️  The database will be upgraded automatically."))
-			// Update stored version to current
-			_ = store.SetMetadata(ctx, "bd_version", Version)
-		}
-	}
-
-	// Always update the version metadata to track last-used version
-	// This is safe even if versions match (idempotent operation)
-	_ = store.SetMetadata(ctx, "bd_version", Version)
-}
-
-// markDirtyAndScheduleFlush marks the database as dirty and schedules a flush
-// markDirtyAndScheduleFlush marks the database as dirty and schedules a debounced
-// export to JSONL. Uses a timer that resets on each call - flush occurs 5 seconds
-// after the LAST database modification (not the first).
-//
-// Debouncing behavior: If multiple operations happen within 5 seconds, the timer
-// resets each time, and only one flush occurs after the burst of activity completes.
-// This prevents excessive writes during rapid issue creation/updates.
-//
-// Flush-on-exit guarantee: PersistentPostRun cancels the timer and flushes immediately
-// before the command exits, ensuring no data is lost even if the timer hasn't fired.
-//
-// Thread-safe: Protected by flushMutex. Safe to call from multiple goroutines.
-// No-op if auto-flush is disabled via --no-auto-flush flag.
-func markDirtyAndScheduleFlush() {
-	if !autoFlushEnabled {
-		return
-	}
-
-	flushMutex.Lock()
-	defer flushMutex.Unlock()
-
-	isDirty = true
-
-	// Cancel existing timer if any
-	if flushTimer != nil {
-		flushTimer.Stop()
-		flushTimer = nil
-	}
-
-	// Schedule new flush
-	flushTimer = time.AfterFunc(getDebounceDuration(), func() {
-		flushToJSONL()
-	})
-}
-
-// markDirtyAndScheduleFullExport marks DB as needing a full export (for ID-changing operations)
-func markDirtyAndScheduleFullExport() {
-	if !autoFlushEnabled {
-		return
-	}
-
-	flushMutex.Lock()
-	defer flushMutex.Unlock()
-
-	isDirty = true
-	needsFullExport = true // Force full export, not incremental
-
-	// Cancel existing timer if any
-	if flushTimer != nil {
-		flushTimer.Stop()
-		flushTimer = nil
-	}
-
-	// Schedule new flush
-	flushTimer = time.AfterFunc(getDebounceDuration(), func() {
-		flushToJSONL()
-	})
-}
-
-// clearAutoFlushState cancels pending flush and marks DB as clean (after manual export)
-func clearAutoFlushState() {
-	flushMutex.Lock()
-	defer flushMutex.Unlock()
-
-	// Cancel pending timer
-	if flushTimer != nil {
-		flushTimer.Stop()
-		flushTimer = nil
-	}
-
-	// Clear dirty flag
-	isDirty = false
-
-	// Reset failure counter (manual export succeeded)
-	flushFailureCount = 0
-	lastFlushError = nil
-}
-
-// writeJSONLAtomic writes issues to a JSONL file atomically using temp file + rename.
-// This is the common implementation used by both flushToJSONL (SQLite mode) and
-// writeIssuesToJSONL (--no-db mode).
-//
-// Atomic write pattern:
-//  1. Create temp file with PID suffix: issues.jsonl.tmp.12345
-//  2. Write all issues as JSONL to temp file
-//  3. Close temp file
-//  4. Atomic rename: temp → target
-//  5. Set file permissions to 0644
-//
-// Error handling: Returns error on any failure. Cleanup is guaranteed via defer.
-// Thread-safe: No shared state access. Safe to call from multiple goroutines.
-func writeJSONLAtomic(jsonlPath string, issues []*types.Issue) error {
-	// Sort issues by ID for consistent output
-	sort.Slice(issues, func(i, j int) bool {
-		return issues[i].ID < issues[j].ID
-	})
-
-	// Create temp file with PID suffix to avoid collisions (bd-306)
-	tempPath := fmt.Sprintf("%s.tmp.%d", jsonlPath, os.Getpid())
-	f, err := os.Create(tempPath)
-	if err != nil {
-		return fmt.Errorf("failed to create temp file: %w", err)
-	}
-
-	// Ensure cleanup on failure
-	defer func() {
-		if f != nil {
-			_ = f.Close()
-			_ = os.Remove(tempPath)
-		}
-	}()
-
-	// Write all issues as JSONL
-	encoder := json.NewEncoder(f)
-	for _, issue := range issues {
-		if err := encoder.Encode(issue); err != nil {
-			return fmt.Errorf("failed to encode issue %s: %w", issue.ID, err)
-		}
-	}
-
-	// Close temp file before renaming
-	if err := f.Close(); err != nil {
-		return fmt.Errorf("failed to close temp file: %w", err)
-	}
-	f = nil // Prevent defer cleanup
-
-	// Atomic rename
-	if err := os.Rename(tempPath, jsonlPath); err != nil {
-		_ = os.Remove(tempPath) // Clean up on rename failure
-		return fmt.Errorf("failed to rename file: %w", err)
-	}
-
-	// Set appropriate file permissions (0644: rw-r--r--)
-	if err := os.Chmod(jsonlPath, 0644); err != nil {
-		// Non-fatal - file is already written
-		if os.Getenv("BD_DEBUG") != "" {
-			fmt.Fprintf(os.Stderr, "Debug: failed to set file permissions: %v\n", err)
-		}
-	}
-
-	return nil
-}
-
-// flushToJSONL exports dirty issues to JSONL using incremental updates
-// flushToJSONL exports dirty database changes to the JSONL file. Uses incremental
-// export by default (only exports modified issues), or full export for ID-changing
-// operations (renumber, resolve-collisions). Invoked by the debounce timer or
-// immediately on command exit.
-//
-// Export modes:
-//   - Incremental (default): Exports only GetDirtyIssues(), merges with existing JSONL
-//   - Full (after renumber): Exports all issues, rebuilds JSONL from scratch
-//
-// Error handling: Tracks consecutive failures. After 3+ failures, displays prominent
-// warning suggesting manual "bd export" to recover. Failure counter resets on success.
-//
-// Thread-safety:
-//   - Protected by flushMutex for isDirty/needsFullExport access
-//   - Checks storeActive flag (via storeMutex) to prevent use-after-close
-//   - Safe to call from timer goroutine or main thread
-//
-// No-op conditions:
-//   - Store already closed (storeActive=false)
-//   - Database not dirty (isDirty=false)
-//   - No dirty issues found (incremental mode only)
-func flushToJSONL() {
-	// Check if store is still active (not closed)
-	storeMutex.Lock()
-	if !storeActive {
-		storeMutex.Unlock()
-		return
-	}
-	storeMutex.Unlock()
-
-	flushMutex.Lock()
-	if !isDirty {
-		flushMutex.Unlock()
-		return
-	}
-	isDirty = false
-	fullExport := needsFullExport
-	needsFullExport = false // Reset flag
-	flushMutex.Unlock()
-
-	jsonlPath := findJSONLPath()
-
-	// Double-check store is still active before accessing
-	storeMutex.Lock()
-	if !storeActive {
-		storeMutex.Unlock()
-		return
-	}
-	storeMutex.Unlock()
-
-	// Helper to record failure
-	recordFailure := func(err error) {
-		flushMutex.Lock()
-		flushFailureCount++
-		lastFlushError = err
-		failCount := flushFailureCount
-		flushMutex.Unlock()
-
-		// Always show the immediate warning
-		fmt.Fprintf(os.Stderr, "Warning: auto-flush failed: %v\n", err)
-
-		// Show prominent warning after 3+ consecutive failures
-		if failCount >= 3 {
-			red := color.New(color.FgRed, color.Bold).SprintFunc()
-			fmt.Fprintf(os.Stderr, "\n%s\n", red("⚠️  CRITICAL: Auto-flush has failed "+fmt.Sprint(failCount)+" times consecutively!"))
-			fmt.Fprintf(os.Stderr, "%s\n", red("⚠️  Your JSONL file may be out of sync with the database."))
-			fmt.Fprintf(os.Stderr, "%s\n\n", red("⚠️  Run 'bd export -o .beads/issues.jsonl' manually to fix."))
-		}
-	}
-
-	// Helper to record success
-	recordSuccess := func() {
-		flushMutex.Lock()
-		flushFailureCount = 0
-		lastFlushError = nil
-		flushMutex.Unlock()
-	}
-
-	ctx := context.Background()
-
-	// Determine which issues to export
-	var dirtyIDs []string
-	var err error
-
-	if fullExport {
-		// Full export: get ALL issues (needed after ID-changing operations like renumber)
-		allIssues, err := store.SearchIssues(ctx, "", types.IssueFilter{})
-		if err != nil {
-			recordFailure(fmt.Errorf("failed to get all issues: %w", err))
-			return
-		}
-		dirtyIDs = make([]string, len(allIssues))
-		for i, issue := range allIssues {
-			dirtyIDs[i] = issue.ID
-		}
-	} else {
-		// Incremental export: get only dirty issue IDs (bd-39 optimization)
-		dirtyIDs, err = store.GetDirtyIssues(ctx)
-		if err != nil {
-			recordFailure(fmt.Errorf("failed to get dirty issues: %w", err))
-			return
-		}
-
-		// No dirty issues? Nothing to do!
-		if len(dirtyIDs) == 0 {
-			recordSuccess()
-			return
-		}
-	}
-
-	// Read existing JSONL into a map (skip for full export - we'll rebuild from scratch)
-	issueMap := make(map[string]*types.Issue)
-	if !fullExport {
-		if existingFile, err := os.Open(jsonlPath); err == nil {
-			scanner := bufio.NewScanner(existingFile)
-			lineNum := 0
-			for scanner.Scan() {
-				lineNum++
-				line := scanner.Text()
-				if line == "" {
-					continue
-				}
-				var issue types.Issue
-				if err := json.Unmarshal([]byte(line), &issue); err == nil {
-					issueMap[issue.ID] = &issue
-				} else {
-					// Warn about malformed JSONL lines
-					fmt.Fprintf(os.Stderr, "Warning: skipping malformed JSONL line %d: %v\n", lineNum, err)
-				}
-			}
-			_ = existingFile.Close()
-		}
-	}
-
-	// Fetch only dirty issues from DB
-	for _, issueID := range dirtyIDs {
-		issue, err := store.GetIssue(ctx, issueID)
-		if err != nil {
-			recordFailure(fmt.Errorf("failed to get issue %s: %w", issueID, err))
-			return
-		}
-		if issue == nil {
-			// Issue was deleted, remove from map
-			delete(issueMap, issueID)
-			continue
-		}
-
-		// Get dependencies for this issue
-		deps, err := store.GetDependencyRecords(ctx, issueID)
-		if err != nil {
-			recordFailure(fmt.Errorf("failed to get dependencies for %s: %w", issueID, err))
-			return
-		}
-		issue.Dependencies = deps
-
-		// Update map
-		issueMap[issueID] = issue
-	}
-
-	// Convert map to slice (will be sorted by writeJSONLAtomic)
-	issues := make([]*types.Issue, 0, len(issueMap))
-	for _, issue := range issueMap {
-		issues = append(issues, issue)
-	}
-
-	// Write atomically using common helper
-	if err := writeJSONLAtomic(jsonlPath, issues); err != nil {
-		recordFailure(err)
-		return
-	}
-
-	// Clear only the dirty issues that were actually exported (fixes bd-52 race condition)
-	if err := store.ClearDirtyIssuesByID(ctx, dirtyIDs); err != nil {
-		// Don't fail the whole flush for this, but warn
-		fmt.Fprintf(os.Stderr, "Warning: failed to clear dirty issues: %v\n", err)
-	}
-
-	// Store hash of exported JSONL (fixes bd-84: enables hash-based auto-import)
-	jsonlData, err := os.ReadFile(jsonlPath)
-	if err == nil {
-		hasher := sha256.New()
-		hasher.Write(jsonlData)
-		exportedHash := hex.EncodeToString(hasher.Sum(nil))
-		if err := store.SetMetadata(ctx, "last_import_hash", exportedHash); err != nil {
-			fmt.Fprintf(os.Stderr, "Warning: failed to update last_import_hash after export: %v\n", err)
-		}
-	}
-
-	// Success!
-	recordSuccess()
-}
-
-var (
-	noAutoFlush  bool
-	noAutoImport bool
-	sandboxMode  bool
-	noDb         bool // Use --no-db mode: load from JSONL, write back after each command
-)
-
-func init() {
-	// Initialize viper configuration
-	if err := config.Initialize(); err != nil {
-		fmt.Fprintf(os.Stderr, "Warning: failed to initialize config: %v\n", err)
-	}
-
-	rootCmd.PersistentFlags().StringVar(&dbPath, "db", "", "Database path (default: auto-discover .beads/*.db or ~/.beads/default.db)")
-	rootCmd.PersistentFlags().StringVar(&actor, "actor", "", "Actor name for audit trail (default: $BD_ACTOR or $USER)")
-	rootCmd.PersistentFlags().BoolVar(&jsonOutput, "json", false, "Output in JSON format")
-	rootCmd.PersistentFlags().BoolVar(&noDaemon, "no-daemon", false, "Force direct storage mode, bypass daemon if running")
-	rootCmd.PersistentFlags().BoolVar(&noAutoFlush, "no-auto-flush", false, "Disable automatic JSONL sync after CRUD operations")
-	rootCmd.PersistentFlags().BoolVar(&noAutoImport, "no-auto-import", false, "Disable automatic JSONL import when newer than DB")
-	rootCmd.PersistentFlags().BoolVar(&sandboxMode, "sandbox", false, "Sandbox mode: disables daemon and auto-sync (equivalent to --no-daemon --no-auto-flush --no-auto-import)")
-	rootCmd.PersistentFlags().BoolVar(&noDb, "no-db", false, "Use no-db mode: load from JSONL, no SQLite, write back after each command")
-}
-
-// createIssuesFromMarkdown parses a markdown file and creates multiple issues
-//nolint:unparam // cmd parameter required for potential future use
-func createIssuesFromMarkdown(cmd *cobra.Command, filepath string) {
-	// Parse markdown file
-	templates, err := parseMarkdownFile(filepath)
-	if err != nil {
-		fmt.Fprintf(os.Stderr, "Error parsing markdown file: %v\n", err)
-		os.Exit(1)
-	}
-
-	if len(templates) == 0 {
-		fmt.Fprintf(os.Stderr, "No issues found in markdown file\n")
-		os.Exit(1)
-	}
-
-	ctx := context.Background()
-	createdIssues := []*types.Issue{}
-	failedIssues := []string{}
-
-	// Create each issue
-	for _, template := range templates {
-		issue := &types.Issue{
-			Title:              template.Title,
-			Description:        template.Description,
-			Design:             template.Design,
-			AcceptanceCriteria: template.AcceptanceCriteria,
-			Status:             types.StatusOpen,
-			Priority:           template.Priority,
-			IssueType:          template.IssueType,
-			Assignee:           template.Assignee,
-		}
-
-		if err := store.CreateIssue(ctx, issue, actor); err != nil {
-			fmt.Fprintf(os.Stderr, "Error creating issue '%s': %v\n", template.Title, err)
-			failedIssues = append(failedIssues, template.Title)
-			continue
-		}
-
-		// Add labels
-		for _, label := range template.Labels {
-			if err := store.AddLabel(ctx, issue.ID, label, actor); err != nil {
-				fmt.Fprintf(os.Stderr, "Warning: failed to add label %s to %s: %v\n", label, issue.ID, err)
-			}
-		}
-
-		// Add dependencies
-		for _, depSpec := range template.Dependencies {
-			depSpec = strings.TrimSpace(depSpec)
-			if depSpec == "" {
-				continue
-			}
-
-			var depType types.DependencyType
-			var dependsOnID string
-
-			// Parse format: "type:id" or just "id" (defaults to "blocks")
-			if strings.Contains(depSpec, ":") {
-				parts := strings.SplitN(depSpec, ":", 2)
-				if len(parts) != 2 {
-					fmt.Fprintf(os.Stderr, "Warning: invalid dependency format '%s' for %s\n", depSpec, issue.ID)
-					continue
-				}
-				depType = types.DependencyType(strings.TrimSpace(parts[0]))
-				dependsOnID = strings.TrimSpace(parts[1])
-			} else {
-				depType = types.DepBlocks
-				dependsOnID = depSpec
-			}
-
-			if !depType.IsValid() {
-				fmt.Fprintf(os.Stderr, "Warning: invalid dependency type '%s' for %s\n", depType, issue.ID)
-				continue
-			}
-
-			dep := &types.Dependency{
-				IssueID:     issue.ID,
-				DependsOnID: dependsOnID,
-				Type:        depType,
-			}
-			if err := store.AddDependency(ctx, dep, actor); err != nil {
-				fmt.Fprintf(os.Stderr, "Warning: failed to add dependency %s -> %s: %v\n", issue.ID, dependsOnID, err)
-			}
-		}
-
-		createdIssues = append(createdIssues, issue)
-	}
-
-	// Schedule auto-flush
-	if len(createdIssues) > 0 {
-		markDirtyAndScheduleFlush()
-	}
-
-	// Report failures if any
-	if len(failedIssues) > 0 {
-		red := color.New(color.FgRed).SprintFunc()
-		fmt.Fprintf(os.Stderr, "\n%s Failed to create %d issues:\n", red("✗"), len(failedIssues))
-		for _, title := range failedIssues {
-			fmt.Fprintf(os.Stderr, "  - %s\n", title)
-		}
-	}
-
-	if jsonOutput {
-		outputJSON(createdIssues)
-	} else {
-		green := color.New(color.FgGreen).SprintFunc()
-		fmt.Printf("%s Created %d issues from %s:\n", green("✓"), len(createdIssues), filepath)
-		for _, issue := range createdIssues {
-			fmt.Printf("  %s: %s [P%d, %s]\n", issue.ID, issue.Title, issue.Priority, issue.IssueType)
-		}
-	}
-}
-
-var createCmd = &cobra.Command{
-	Use:   "create [title]",
-	Short: "Create a new issue (or multiple issues from markdown file)",
-	Args:  cobra.MinimumNArgs(0), // Changed to allow no args when using -f
-	Run: func(cmd *cobra.Command, args []string) {
-		file, _ := cmd.Flags().GetString("file")
-
-		// If file flag is provided, parse markdown and create multiple issues
-		if file != "" {
-			if len(args) > 0 {
-				fmt.Fprintf(os.Stderr, "Error: cannot specify both title and --file flag\n")
-				os.Exit(1)
-			}
-			createIssuesFromMarkdown(cmd, file)
-			return
-		}
-
-		// Original single-issue creation logic
-		// Get title from flag or positional argument
-		titleFlag, _ := cmd.Flags().GetString("title")
-		var title string
-
-		if len(args) > 0 && titleFlag != "" {
-			// Both provided - check if they match
-			if args[0] != titleFlag {
-				fmt.Fprintf(os.Stderr, "Error: cannot specify different titles as both positional argument and --title flag\n")
-				fmt.Fprintf(os.Stderr, "  Positional: %q\n", args[0])
-				fmt.Fprintf(os.Stderr, "  --title:    %q\n", titleFlag)
-				os.Exit(1)
-			}
-			title = args[0] // They're the same, use either
-		} else if len(args) > 0 {
-			title = args[0]
-		} else if titleFlag != "" {
-			title = titleFlag
-		} else {
-			fmt.Fprintf(os.Stderr, "Error: title required (or use --file to create from markdown)\n")
-			os.Exit(1)
-		}
-		description, _ := cmd.Flags().GetString("description")
-		design, _ := cmd.Flags().GetString("design")
-		acceptance, _ := cmd.Flags().GetString("acceptance")
-		priority, _ := cmd.Flags().GetInt("priority")
-		issueType, _ := cmd.Flags().GetString("type")
-		assignee, _ := cmd.Flags().GetString("assignee")
-		labels, _ := cmd.Flags().GetStringSlice("labels")
-		explicitID, _ := cmd.Flags().GetString("id")
-		externalRef, _ := cmd.Flags().GetString("external-ref")
-		deps, _ := cmd.Flags().GetStringSlice("deps")
-		forceCreate, _ := cmd.Flags().GetBool("force")
-
-		// Validate explicit ID format if provided (prefix-number)
-		if explicitID != "" {
-			// Check format: must contain hyphen and have numeric suffix
-			parts := strings.Split(explicitID, "-")
-			if len(parts) != 2 {
-				fmt.Fprintf(os.Stderr, "Error: invalid ID format '%s' (expected format: prefix-number, e.g., 'bd-42')\n", explicitID)
-				os.Exit(1)
-			}
-			// Validate numeric suffix
-			if _, err := fmt.Sscanf(parts[1], "%d", new(int)); err != nil {
-				fmt.Fprintf(os.Stderr, "Error: invalid ID format '%s' (numeric suffix required, e.g., 'bd-42')\n", explicitID)
-				os.Exit(1)
-			}
-
-			// Validate prefix matches database prefix (unless --force is used)
-			if !forceCreate {
-				requestedPrefix := parts[0]
-				ctx := context.Background()
-
-				// Get database prefix from config
-				var dbPrefix string
-				if daemonClient != nil {
-					// Using daemon - need to get config via RPC
-					// For now, skip validation in daemon mode (needs RPC enhancement)
-				} else {
-					// Direct mode - check config
-					dbPrefix, _ = store.GetConfig(ctx, "issue_prefix")
-				}
-
-				if dbPrefix != "" && dbPrefix != requestedPrefix {
-					fmt.Fprintf(os.Stderr, "Error: prefix mismatch detected\n")
-					fmt.Fprintf(os.Stderr, "  This database uses prefix '%s-', but you specified '%s-'\n", dbPrefix, requestedPrefix)
-					fmt.Fprintf(os.Stderr, "  Did you mean to create '%s-%s'?\n", dbPrefix, parts[1])
-					fmt.Fprintf(os.Stderr, "  Use --force to create with mismatched prefix anyway\n")
-					os.Exit(1)
-				}
-			}
-		}
-
-		var externalRefPtr *string
-		if externalRef != "" {
-			externalRefPtr = &externalRef
-		}
-
-		// If daemon is running, use RPC
-		if daemonClient != nil {
-			createArgs := &rpc.CreateArgs{
-				ID:                 explicitID,
-				Title:              title,
-				Description:        description,
-				IssueType:          issueType,
-				Priority:           priority,
-				Design:             design,
-				AcceptanceCriteria: acceptance,
-				Assignee:           assignee,
-				Labels:             labels,
-				Dependencies:       deps,
-			}
-
-			resp, err := daemonClient.Create(createArgs)
-			if err != nil {
-				fmt.Fprintf(os.Stderr, "Error: %v\n", err)
-				os.Exit(1)
-			}
-
-			if jsonOutput {
-				fmt.Println(string(resp.Data))
-			} else {
-				var issue types.Issue
-				if err := json.Unmarshal(resp.Data, &issue); err != nil {
-					fmt.Fprintf(os.Stderr, "Error parsing response: %v\n", err)
-					os.Exit(1)
-				}
-				green := color.New(color.FgGreen).SprintFunc()
-				fmt.Printf("%s Created issue: %s\n", green("✓"), issue.ID)
-				fmt.Printf("  Title: %s\n", issue.Title)
-				fmt.Printf("  Priority: P%d\n", issue.Priority)
-				fmt.Printf("  Status: %s\n", issue.Status)
-			}
-			return
-		}
-
-		// Direct mode
-		issue := &types.Issue{
-			ID:                 explicitID, // Set explicit ID if provided (empty string if not)
-			Title:              title,
-			Description:        description,
-			Design:             design,
-			AcceptanceCriteria: acceptance,
-			Status:             types.StatusOpen,
-			Priority:           priority,
-			IssueType:          types.IssueType(issueType),
-			Assignee:           assignee,
-			ExternalRef:        externalRefPtr,
-		}
-
-		ctx := context.Background()
-		if err := store.CreateIssue(ctx, issue, actor); err != nil {
-			fmt.Fprintf(os.Stderr, "Error: %v\n", err)
-			os.Exit(1)
-		}
-
-		// Add labels if specified
-		for _, label := range labels {
-			if err := store.AddLabel(ctx, issue.ID, label, actor); err != nil {
-				fmt.Fprintf(os.Stderr, "Warning: failed to add label %s: %v\n", label, err)
-			}
-		}
-
-		// Add dependencies if specified (format: type:id or just id for default "blocks" type)
-		for _, depSpec := range deps {
-			// Skip empty specs (e.g., from trailing commas)
-			depSpec = strings.TrimSpace(depSpec)
-			if depSpec == "" {
-				continue
-			}
-
-			var depType types.DependencyType
-			var dependsOnID string
-
-			// Parse format: "type:id" or just "id" (defaults to "blocks")
-			if strings.Contains(depSpec, ":") {
-				parts := strings.SplitN(depSpec, ":", 2)
-				if len(parts) != 2 {
-					fmt.Fprintf(os.Stderr, "Warning: invalid dependency format '%s', expected 'type:id' or 'id'\n", depSpec)
-					continue
-				}
-				depType = types.DependencyType(strings.TrimSpace(parts[0]))
-				dependsOnID = strings.TrimSpace(parts[1])
-			} else {
-				// Default to "blocks" if no type specified
-				depType = types.DepBlocks
-				dependsOnID = depSpec
-			}
-
-			// Validate dependency type
-			if !depType.IsValid() {
-				fmt.Fprintf(os.Stderr, "Warning: invalid dependency type '%s' (valid: blocks, related, parent-child, discovered-from)\n", depType)
-				continue
-			}
-
-			// Add the dependency
-			dep := &types.Dependency{
-				IssueID:     issue.ID,
-				DependsOnID: dependsOnID,
-				Type:        depType,
-			}
-			if err := store.AddDependency(ctx, dep, actor); err != nil {
-				fmt.Fprintf(os.Stderr, "Warning: failed to add dependency %s -> %s: %v\n", issue.ID, dependsOnID, err)
-			}
-		}
-
-		// Schedule auto-flush
-		markDirtyAndScheduleFlush()
-
-		if jsonOutput {
-			outputJSON(issue)
-		} else {
-			green := color.New(color.FgGreen).SprintFunc()
-			fmt.Printf("%s Created issue: %s\n", green("✓"), issue.ID)
-			fmt.Printf("  Title: %s\n", issue.Title)
-			fmt.Printf("  Priority: P%d\n", issue.Priority)
-			fmt.Printf("  Status: %s\n", issue.Status)
-		}
-	},
-}
-
-func init() {
-	createCmd.Flags().StringP("file", "f", "", "Create multiple issues from markdown file")
-	createCmd.Flags().String("title", "", "Issue title (alternative to positional argument)")
-	createCmd.Flags().StringP("description", "d", "", "Issue description")
-	createCmd.Flags().String("design", "", "Design notes")
-	createCmd.Flags().String("acceptance", "", "Acceptance criteria")
-	createCmd.Flags().IntP("priority", "p", 2, "Priority (0-4, 0=highest)")
-	createCmd.Flags().StringP("type", "t", "task", "Issue type (bug|feature|task|epic|chore)")
-	createCmd.Flags().StringP("assignee", "a", "", "Assignee")
-	createCmd.Flags().StringSliceP("labels", "l", []string{}, "Labels (comma-separated)")
-	createCmd.Flags().String("id", "", "Explicit issue ID (e.g., 'bd-42' for partitioning)")
-	createCmd.Flags().String("external-ref", "", "External reference (e.g., 'gh-9', 'jira-ABC')")
-	createCmd.Flags().StringSlice("deps", []string{}, "Dependencies in format 'type:id' or 'id' (e.g., 'discovered-from:bd-20,blocks:bd-15' or 'bd-20')")
-	createCmd.Flags().Bool("force", false, "Force creation even if prefix doesn't match database prefix")
-	rootCmd.AddCommand(createCmd)
-}
-
-var showCmd = &cobra.Command{
-	Use:   "show [id...]",
-	Short: "Show issue details",
-	Args:  cobra.MinimumNArgs(1),
-	Run: func(cmd *cobra.Command, args []string) {
-		// If daemon is running, use RPC
-		if daemonClient != nil {
-			allDetails := []interface{}{}
-			for idx, id := range args {
-				showArgs := &rpc.ShowArgs{ID: id}
-				resp, err := daemonClient.Show(showArgs)
-				if err != nil {
-					fmt.Fprintf(os.Stderr, "Error fetching %s: %v\n", id, err)
-					continue
-				}
-
-				if jsonOutput {
-					type IssueDetails struct {
-						types.Issue
-						Labels       []string       `json:"labels,omitempty"`
-						Dependencies []*types.Issue `json:"dependencies,omitempty"`
-						Dependents   []*types.Issue `json:"dependents,omitempty"`
-					}
-					var details IssueDetails
-					if err := json.Unmarshal(resp.Data, &details); err == nil {
-						allDetails = append(allDetails, details)
-					}
-				} else {
-					// Check if issue exists (daemon returns null for non-existent issues)
-					if string(resp.Data) == "null" || len(resp.Data) == 0 {
-						fmt.Fprintf(os.Stderr, "Issue %s not found\n", id)
-						continue
-					}
-					if idx > 0 {
-						fmt.Println("\n" + strings.Repeat("─", 60))
-					}
-
-					// Parse response and use existing formatting code
-					type IssueDetails struct {
-						types.Issue
-						Labels       []string       `json:"labels,omitempty"`
-						Dependencies []*types.Issue `json:"dependencies,omitempty"`
-						Dependents   []*types.Issue `json:"dependents,omitempty"`
-					}
-					var details IssueDetails
-					if err := json.Unmarshal(resp.Data, &details); err != nil {
-						fmt.Fprintf(os.Stderr, "Error parsing response: %v\n", err)
-						os.Exit(1)
-					}
-					issue := &details.Issue
-
-					cyan := color.New(color.FgCyan).SprintFunc()
-
-					// Format output (same as direct mode below)
-					tierEmoji := ""
-					statusSuffix := ""
-					switch issue.CompactionLevel {
-					case 1:
-						tierEmoji = " 🗜️"
-						statusSuffix = " (compacted L1)"
-					case 2:
-						tierEmoji = " 📦"
-						statusSuffix = " (compacted L2)"
-					}
-
-					fmt.Printf("\n%s: %s%s\n", cyan(issue.ID), issue.Title, tierEmoji)
-					fmt.Printf("Status: %s%s\n", issue.Status, statusSuffix)
-					fmt.Printf("Priority: P%d\n", issue.Priority)
-					fmt.Printf("Type: %s\n", issue.IssueType)
-					if issue.Assignee != "" {
-						fmt.Printf("Assignee: %s\n", issue.Assignee)
-					}
-					if issue.EstimatedMinutes != nil {
-						fmt.Printf("Estimated: %d minutes\n", *issue.EstimatedMinutes)
-					}
-					fmt.Printf("Created: %s\n", issue.CreatedAt.Format("2006-01-02 15:04"))
-					fmt.Printf("Updated: %s\n", issue.UpdatedAt.Format("2006-01-02 15:04"))
-
-					// Show compaction status
-					if issue.CompactionLevel > 0 {
-						fmt.Println()
-						if issue.OriginalSize > 0 {
-							currentSize := len(issue.Description) + len(issue.Design) + len(issue.Notes) + len(issue.AcceptanceCriteria)
-							saved := issue.OriginalSize - currentSize
-							if saved > 0 {
-								reduction := float64(saved) / float64(issue.OriginalSize) * 100
-								fmt.Printf("📊 Original: %d bytes | Compressed: %d bytes (%.0f%% reduction)\n",
-									issue.OriginalSize, currentSize, reduction)
-							}
-						}
-						tierEmoji2 := "🗜️"
-						if issue.CompactionLevel == 2 {
-							tierEmoji2 = "📦"
-						}
-						compactedDate := ""
-						if issue.CompactedAt != nil {
-							compactedDate = issue.CompactedAt.Format("2006-01-02")
-						}
-						fmt.Printf("%s Compacted: %s (Tier %d)\n", tierEmoji2, compactedDate, issue.CompactionLevel)
-					}
-
-					if issue.Description != "" {
-						fmt.Printf("\nDescription:\n%s\n", issue.Description)
-					}
-					if issue.Design != "" {
-						fmt.Printf("\nDesign:\n%s\n", issue.Design)
-					}
-					if issue.Notes != "" {
-						fmt.Printf("\nNotes:\n%s\n", issue.Notes)
-					}
-					if issue.AcceptanceCriteria != "" {
-						fmt.Printf("\nAcceptance Criteria:\n%s\n", issue.AcceptanceCriteria)
-					}
-
-					if len(details.Labels) > 0 {
-						fmt.Printf("\nLabels: %v\n", details.Labels)
-					}
-
-					if len(details.Dependencies) > 0 {
-						fmt.Printf("\nDepends on (%d):\n", len(details.Dependencies))
-						for _, dep := range details.Dependencies {
-							fmt.Printf("  → %s: %s [P%d]\n", dep.ID, dep.Title, dep.Priority)
-						}
-					}
-
-					if len(details.Dependents) > 0 {
-						fmt.Printf("\nBlocks (%d):\n", len(details.Dependents))
-						for _, dep := range details.Dependents {
-							fmt.Printf("  ← %s: %s [P%d]\n", dep.ID, dep.Title, dep.Priority)
-						}
-					}
-
-					fmt.Println()
-				}
-			}
-
-			if jsonOutput && len(allDetails) > 0 {
-				outputJSON(allDetails)
-			}
-			return
-		}
-
-		// Direct mode
-		ctx := context.Background()
-		allDetails := []interface{}{}
-		for idx, id := range args {
-			issue, err := store.GetIssue(ctx, id)
-			if err != nil {
-				fmt.Fprintf(os.Stderr, "Error fetching %s: %v\n", id, err)
-				continue
-			}
-			if issue == nil {
-				fmt.Fprintf(os.Stderr, "Issue %s not found\n", id)
-				continue
-			}
-
-			if jsonOutput {
-				// Include labels, dependencies, and comments in JSON output
-				type IssueDetails struct {
-					*types.Issue
-					Labels       []string         `json:"labels,omitempty"`
-					Dependencies []*types.Issue   `json:"dependencies,omitempty"`
-					Dependents   []*types.Issue   `json:"dependents,omitempty"`
-					Comments     []*types.Comment `json:"comments,omitempty"`
-				}
-				details := &IssueDetails{Issue: issue}
-				details.Labels, _ = store.GetLabels(ctx, issue.ID)
-				details.Dependencies, _ = store.GetDependencies(ctx, issue.ID)
-				details.Dependents, _ = store.GetDependents(ctx, issue.ID)
-				details.Comments, _ = store.GetIssueComments(ctx, issue.ID)
-				allDetails = append(allDetails, details)
-				continue
-			}
-
-			if idx > 0 {
-				fmt.Println("\n" + strings.Repeat("─", 60))
-			}
-
-			cyan := color.New(color.FgCyan).SprintFunc()
-
-			// Add compaction emoji to title line
-			tierEmoji := ""
-			statusSuffix := ""
-			switch issue.CompactionLevel {
-			case 1:
-				tierEmoji = " 🗜️"
-				statusSuffix = " (compacted L1)"
-			case 2:
-				tierEmoji = " 📦"
-				statusSuffix = " (compacted L2)"
-			}
-
-			fmt.Printf("\n%s: %s%s\n", cyan(issue.ID), issue.Title, tierEmoji)
-			fmt.Printf("Status: %s%s\n", issue.Status, statusSuffix)
-			fmt.Printf("Priority: P%d\n", issue.Priority)
-			fmt.Printf("Type: %s\n", issue.IssueType)
-			if issue.Assignee != "" {
-				fmt.Printf("Assignee: %s\n", issue.Assignee)
-			}
-			if issue.EstimatedMinutes != nil {
-				fmt.Printf("Estimated: %d minutes\n", *issue.EstimatedMinutes)
-			}
-			fmt.Printf("Created: %s\n", issue.CreatedAt.Format("2006-01-02 15:04"))
-			fmt.Printf("Updated: %s\n", issue.UpdatedAt.Format("2006-01-02 15:04"))
-
-			// Show compaction status footer
-			if issue.CompactionLevel > 0 {
-				tierEmoji := "🗜️"
-				if issue.CompactionLevel == 2 {
-					tierEmoji = "📦"
-				}
-				tierName := fmt.Sprintf("Tier %d", issue.CompactionLevel)
-
-				fmt.Println()
-				if issue.OriginalSize > 0 {
-					currentSize := len(issue.Description) + len(issue.Design) + len(issue.Notes) + len(issue.AcceptanceCriteria)
-					saved := issue.OriginalSize - currentSize
-					if saved > 0 {
-						reduction := float64(saved) / float64(issue.OriginalSize) * 100
-						fmt.Printf("📊 Original: %d bytes | Compressed: %d bytes (%.0f%% reduction)\n",
-							issue.OriginalSize, currentSize, reduction)
-					}
-				}
-				compactedDate := ""
-				if issue.CompactedAt != nil {
-					compactedDate = issue.CompactedAt.Format("2006-01-02")
-				}
-				fmt.Printf("%s Compacted: %s (%s)\n", tierEmoji, compactedDate, tierName)
-			}
-
-			if issue.Description != "" {
-				fmt.Printf("\nDescription:\n%s\n", issue.Description)
-			}
-			if issue.Design != "" {
-				fmt.Printf("\nDesign:\n%s\n", issue.Design)
-			}
-			if issue.Notes != "" {
-				fmt.Printf("\nNotes:\n%s\n", issue.Notes)
-			}
-			if issue.AcceptanceCriteria != "" {
-				fmt.Printf("\nAcceptance Criteria:\n%s\n", issue.AcceptanceCriteria)
-			}
-
-			// Show labels
-			labels, _ := store.GetLabels(ctx, issue.ID)
-			if len(labels) > 0 {
-				fmt.Printf("\nLabels: %v\n", labels)
-			}
-
-			// Show dependencies
-			deps, _ := store.GetDependencies(ctx, issue.ID)
-			if len(deps) > 0 {
-				fmt.Printf("\nDepends on (%d):\n", len(deps))
-				for _, dep := range deps {
-					fmt.Printf("  → %s: %s [P%d]\n", dep.ID, dep.Title, dep.Priority)
-				}
-			}
-
-			// Show dependents
-			dependents, _ := store.GetDependents(ctx, issue.ID)
-			if len(dependents) > 0 {
-				fmt.Printf("\nBlocks (%d):\n", len(dependents))
-				for _, dep := range dependents {
-					fmt.Printf("  ← %s: %s [P%d]\n", dep.ID, dep.Title, dep.Priority)
-				}
-			}
-
-			// Show comments
-			comments, _ := store.GetIssueComments(ctx, issue.ID)
-			if len(comments) > 0 {
-				fmt.Printf("\nComments (%d):\n", len(comments))
-				for _, comment := range comments {
-					fmt.Printf("  [%s at %s]\n  %s\n\n", comment.Author, comment.CreatedAt.Format("2006-01-02 15:04"), comment.Text)
-				}
-			}
-
-			fmt.Println()
-		}
-
-		if jsonOutput && len(allDetails) > 0 {
-			outputJSON(allDetails)
-		}
-	},
-}
-
-func init() {
-	rootCmd.AddCommand(showCmd)
-}
-
-var updateCmd = &cobra.Command{
-	Use:   "update [id...]",
-	Short: "Update one or more issues",
-	Args:  cobra.MinimumNArgs(1),
-	Run: func(cmd *cobra.Command, args []string) {
-		updates := make(map[string]interface{})
-
-		if cmd.Flags().Changed("status") {
-			status, _ := cmd.Flags().GetString("status")
-			updates["status"] = status
-		}
-		if cmd.Flags().Changed("priority") {
-			priority, _ := cmd.Flags().GetInt("priority")
-			updates["priority"] = priority
-		}
-		if cmd.Flags().Changed("title") {
-			title, _ := cmd.Flags().GetString("title")
-			updates["title"] = title
-		}
-		if cmd.Flags().Changed("assignee") {
-			assignee, _ := cmd.Flags().GetString("assignee")
-			updates["assignee"] = assignee
-		}
-		if cmd.Flags().Changed("description") {
-			description, _ := cmd.Flags().GetString("description")
-			updates["description"] = description
-		}
-		if cmd.Flags().Changed("design") {
-			design, _ := cmd.Flags().GetString("design")
-			updates["design"] = design
-		}
-		if cmd.Flags().Changed("notes") {
-			notes, _ := cmd.Flags().GetString("notes")
-			updates["notes"] = notes
-		}
-		if cmd.Flags().Changed("acceptance") || cmd.Flags().Changed("acceptance-criteria") {
-			var acceptanceCriteria string
-			if cmd.Flags().Changed("acceptance") {
-				acceptanceCriteria, _ = cmd.Flags().GetString("acceptance")
-			} else {
-				acceptanceCriteria, _ = cmd.Flags().GetString("acceptance-criteria")
-			}
-			updates["acceptance_criteria"] = acceptanceCriteria
-		}
-		if cmd.Flags().Changed("external-ref") {
-			externalRef, _ := cmd.Flags().GetString("external-ref")
-			updates["external_ref"] = externalRef
-		}
-
-		if len(updates) == 0 {
-			fmt.Println("No updates specified")
-			return
-		}
-
-		// If daemon is running, use RPC
-		if daemonClient != nil {
-			updatedIssues := []*types.Issue{}
-			for _, id := range args {
-				updateArgs := &rpc.UpdateArgs{ID: id}
-
-				// Map updates to RPC args
-				if status, ok := updates["status"].(string); ok {
-					updateArgs.Status = &status
-				}
-				if priority, ok := updates["priority"].(int); ok {
-					updateArgs.Priority = &priority
-				}
-				if title, ok := updates["title"].(string); ok {
-					updateArgs.Title = &title
-				}
-				if assignee, ok := updates["assignee"].(string); ok {
-					updateArgs.Assignee = &assignee
-				}
-				if description, ok := updates["description"].(string); ok {
-					updateArgs.Description = &description
-				}
-				if design, ok := updates["design"].(string); ok {
-					updateArgs.Design = &design
-				}
-				if notes, ok := updates["notes"].(string); ok {
-					updateArgs.Notes = &notes
-				}
-				if acceptanceCriteria, ok := updates["acceptance_criteria"].(string); ok {
-					updateArgs.AcceptanceCriteria = &acceptanceCriteria
-				}
-
-				resp, err := daemonClient.Update(updateArgs)
-				if err != nil {
-					fmt.Fprintf(os.Stderr, "Error updating %s: %v\n", id, err)
-					continue
-				}
-
-				if jsonOutput {
-					var issue types.Issue
-					if err := json.Unmarshal(resp.Data, &issue); err == nil {
-						updatedIssues = append(updatedIssues, &issue)
-					}
-				} else {
-					green := color.New(color.FgGreen).SprintFunc()
-					fmt.Printf("%s Updated issue: %s\n", green("✓"), id)
-				}
-			}
-
-			if jsonOutput && len(updatedIssues) > 0 {
-				outputJSON(updatedIssues)
-			}
-			return
-		}
-
-		// Direct mode
-		ctx := context.Background()
-		updatedIssues := []*types.Issue{}
-		for _, id := range args {
-			if err := store.UpdateIssue(ctx, id, updates, actor); err != nil {
-				fmt.Fprintf(os.Stderr, "Error updating %s: %v\n", id, err)
-				continue
-			}
-
-			if jsonOutput {
-				issue, _ := store.GetIssue(ctx, id)
-				if issue != nil {
-					updatedIssues = append(updatedIssues, issue)
-				}
-			} else {
-				green := color.New(color.FgGreen).SprintFunc()
-				fmt.Printf("%s Updated issue: %s\n", green("✓"), id)
-			}
-		}
-
-		// Schedule auto-flush if any issues were updated
-		if len(args) > 0 {
-			markDirtyAndScheduleFlush()
-		}
-
-		if jsonOutput && len(updatedIssues) > 0 {
-			outputJSON(updatedIssues)
-		}
-	},
-}
-
-func init() {
-	updateCmd.Flags().StringP("status", "s", "", "New status")
-	updateCmd.Flags().IntP("priority", "p", 0, "New priority")
-	updateCmd.Flags().String("title", "", "New title")
-	updateCmd.Flags().StringP("assignee", "a", "", "New assignee")
-	updateCmd.Flags().StringP("description", "d", "", "Issue description")
-	updateCmd.Flags().String("design", "", "Design notes")
-	updateCmd.Flags().String("notes", "", "Additional notes")
-	updateCmd.Flags().String("acceptance", "", "Acceptance criteria")
-	updateCmd.Flags().String("acceptance-criteria", "", "DEPRECATED: use --acceptance")
-	_ = updateCmd.Flags().MarkHidden("acceptance-criteria")
-	updateCmd.Flags().String("external-ref", "", "External reference (e.g., 'gh-9', 'jira-ABC')")
-	rootCmd.AddCommand(updateCmd)
-}
-
-var closeCmd = &cobra.Command{
-	Use:   "close [id...]",
-	Short: "Close one or more issues",
-	Args:  cobra.MinimumNArgs(1),
-	Run: func(cmd *cobra.Command, args []string) {
-		reason, _ := cmd.Flags().GetString("reason")
-		if reason == "" {
-			reason = "Closed"
-		}
-
-		// If daemon is running, use RPC
-		if daemonClient != nil {
-			closedIssues := []*types.Issue{}
-			for _, id := range args {
-				closeArgs := &rpc.CloseArgs{
-					ID:     id,
-					Reason: reason,
-				}
-				resp, err := daemonClient.CloseIssue(closeArgs)
-				if err != nil {
-					fmt.Fprintf(os.Stderr, "Error closing %s: %v\n", id, err)
-					continue
-				}
-
-				if jsonOutput {
-					var issue types.Issue
-					if err := json.Unmarshal(resp.Data, &issue); err == nil {
-						closedIssues = append(closedIssues, &issue)
-					}
-				} else {
-					green := color.New(color.FgGreen).SprintFunc()
-					fmt.Printf("%s Closed %s: %s\n", green("✓"), id, reason)
-				}
-			}
-
-			if jsonOutput && len(closedIssues) > 0 {
-				outputJSON(closedIssues)
-			}
-			return
-		}
-
-		// Direct mode
-		ctx := context.Background()
-		closedIssues := []*types.Issue{}
-		for _, id := range args {
-			if err := store.CloseIssue(ctx, id, reason, actor); err != nil {
-				fmt.Fprintf(os.Stderr, "Error closing %s: %v\n", id, err)
-				continue
-			}
-			if jsonOutput {
-				issue, _ := store.GetIssue(ctx, id)
-				if issue != nil {
-					closedIssues = append(closedIssues, issue)
-				}
-			} else {
-				green := color.New(color.FgGreen).SprintFunc()
-				fmt.Printf("%s Closed %s: %s\n", green("✓"), id, reason)
-			}
-		}
-
-		// Schedule auto-flush if any issues were closed
-		if len(args) > 0 {
-			markDirtyAndScheduleFlush()
-		}
-
-		if jsonOutput && len(closedIssues) > 0 {
-			outputJSON(closedIssues)
-		}
-	},
-}
-
-func init() {
-	closeCmd.Flags().StringP("reason", "r", "", "Reason for closing")
-	rootCmd.AddCommand(closeCmd)
-}
-=======
->>>>>>> 0f5e92b2
 
 func main() {
 	if err := rootCmd.Execute(); err != nil {
